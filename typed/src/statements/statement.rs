--- conflicted
+++ resolved
@@ -35,13 +35,8 @@
 #[derive(Clone, PartialEq, Eq, Serialize, Deserialize)]
 pub enum Statement {
     Return(Expression, Span),
-<<<<<<< HEAD
     Definition(Declare, Variables, Expression, Span),
     Assign(Assignee, Expression, Span),
-=======
-    Definition(Declare, Variables, Vec<Expression>, Span),
-    Assign(Assignee, Box<Expression>, Span),
->>>>>>> 6ed436c3
     Conditional(ConditionalStatement, Span),
     Iteration(Identifier, Box<(Expression, Expression)>, Vec<Statement>, Span),
     Console(ConsoleFunctionCall),
@@ -58,20 +53,6 @@
     fn from(statement: DefinitionStatement<'ast>) -> Self {
         let span = Span::from(statement.span);
 
-<<<<<<< HEAD
-=======
-        let expressions = statement
-            .expressions
-            .into_iter()
-            .map(|e| {
-                let mut expression = Expression::from(e);
-                expression.set_span(span.clone());
-
-                expression
-            })
-            .collect::<Vec<_>>();
-
->>>>>>> 6ed436c3
         Statement::Definition(
             Declare::from(statement.declare),
             Variables::from(statement.variables),
@@ -86,7 +67,7 @@
         match statement.assign {
             AssignOperation::Assign(ref _assign) => Statement::Assign(
                 Assignee::from(statement.assignee),
-                Box::new(Expression::from(statement.expression)),
+                Expression::from(statement.expression),
                 Span::from(statement.span),
             ),
             operation_assign => {
@@ -96,42 +77,42 @@
                 match operation_assign {
                     AssignOperation::AddAssign(ref _assign) => Statement::Assign(
                         Assignee::from(statement.assignee),
-                        Box::new(Expression::Add(
+                        Expression::Add(
                             Box::new((converted, Expression::from(statement.expression))),
                             Span::from(statement.span.clone()),
-                        )),
+                        ),
                         Span::from(statement.span),
                     ),
                     AssignOperation::SubAssign(ref _assign) => Statement::Assign(
                         Assignee::from(statement.assignee),
-                        Box::new(Expression::Sub(
+                        Expression::Sub(
                             Box::new((converted, Expression::from(statement.expression))),
                             Span::from(statement.span.clone()),
-                        )),
+                        ),
                         Span::from(statement.span),
                     ),
                     AssignOperation::MulAssign(ref _assign) => Statement::Assign(
                         Assignee::from(statement.assignee),
-                        Box::new(Expression::Mul(
+                        Expression::Mul(
                             Box::new((converted, Expression::from(statement.expression))),
                             Span::from(statement.span.clone()),
-                        )),
+                        ),
                         Span::from(statement.span),
                     ),
                     AssignOperation::DivAssign(ref _assign) => Statement::Assign(
                         Assignee::from(statement.assignee),
-                        Box::new(Expression::Div(
+                        Expression::Div(
                             Box::new((converted, Expression::from(statement.expression))),
                             Span::from(statement.span.clone()),
-                        )),
+                        ),
                         Span::from(statement.span),
                     ),
                     AssignOperation::PowAssign(ref _assign) => Statement::Assign(
                         Assignee::from(statement.assignee),
-                        Box::new(Expression::Pow(
+                        Expression::Pow(
                             Box::new((converted, Expression::from(statement.expression))),
                             Span::from(statement.span.clone()),
-                        )),
+                        ),
                         Span::from(statement.span),
                     ),
                     AssignOperation::Assign(ref _assign) => unimplemented!("cannot assign twice to assign statement"),
@@ -190,15 +171,8 @@
     fn fmt(&self, f: &mut fmt::Formatter) -> fmt::Result {
         match *self {
             Statement::Return(ref expression, ref _span) => write!(f, "return {}", expression),
-<<<<<<< HEAD
             Statement::Definition(ref declare, ref variable, ref expression, ref _span) => {
                 write!(f, "{} {} = {};", declare, variable, expression)
-=======
-            Statement::Definition(ref declare, ref variable, ref expressions, ref _span) => {
-                let formatted_expressions = expressions.iter().map(|x| x.to_string()).collect::<Vec<_>>().join(",");
-
-                write!(f, "{} {} = {};", declare, variable, formatted_expressions)
->>>>>>> 6ed436c3
             }
             Statement::Assign(ref variable, ref statement, ref _span) => write!(f, "{} = {};", variable, statement),
             Statement::Conditional(ref statement, ref _span) => write!(f, "{}", statement),
